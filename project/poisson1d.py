# coding=utf-8
import numpy as np
import scipy.sparse as sp

from pymg.problem_base import ProblemBase


class Poisson1D(ProblemBase):
    """Implementation of the 1D Poission problem.

    Here we define the 1D Poisson problem :math:`-\Delta u = 0` with
    Dirichlet-Zero boundary conditions. This is the homogeneous problem,
    derive from this class if you want to play around with different RHS.

    Attributes:
        dx (float): mesh size
    """
    def __init__(self, ndofs, *args, **kwargs):
        """Initialization routine for the Poisson1D problem

        Args:
            ndofs (int): number of degrees of freedom (see
                :attr:`pymg.problem_base.ProblemBase.ndofs`)
            *args: Variable length argument list
            **kwargs: Arbitrary keyword arguments
        """
<<<<<<< HEAD
        self.dx = 1.0 / (ndofs+1)
=======
        self.dx = 1.0 / (ndofs + 1)
>>>>>>> 0910c432
        # compute system matrix A, scale by 1/dx^2
        A = 1.0 / (self.dx ** 2) * self.__get_system_matrix(ndofs)
        rhs = self.__get_rhs(ndofs)

        super(Poisson1D, self).__init__(ndofs, A, rhs, *args, **kwargs)

    @staticmethod
    def __get_system_matrix(ndofs):
        """Helper routine to get the system matrix discretizing :math:`-Delta` with second order FD

        Args:
            ndofs (int): number of inner grid points (no boundaries!)
        Returns:
            scipy.sparse.csc_matrix: sparse system matrix A
                of size :attr:`ndofs` x :attr:`ndofs`
        """
        data = np.array([[2]*ndofs, [-1]*ndofs, [-1]*ndofs])
        diags = np.array([0, -1, 1])
        return sp.spdiags(data, diags, ndofs, ndofs, format='csc')

    @staticmethod
    def __get_rhs(ndofs):
        """Helper routine to set the right-hand side

        Args:
            ndofs (int): number of inner grid points (no boundaries!)
        Returns:
            numpy.ndarray: the right-hand side vector of size :attr:`ndofs`
        """
        return np.zeros(ndofs)

    @property
    def u_exact(self):
        """Routine to compute the exact solution

        Returns:
            numpy.ndarray: exact solution array of size :attr:`ndofs`
        """
        return np.zeros(self.ndofs)<|MERGE_RESOLUTION|>--- conflicted
+++ resolved
@@ -24,11 +24,7 @@
             *args: Variable length argument list
             **kwargs: Arbitrary keyword arguments
         """
-<<<<<<< HEAD
-        self.dx = 1.0 / (ndofs+1)
-=======
         self.dx = 1.0 / (ndofs + 1)
->>>>>>> 0910c432
         # compute system matrix A, scale by 1/dx^2
         A = 1.0 / (self.dx ** 2) * self.__get_system_matrix(ndofs)
         rhs = self.__get_rhs(ndofs)
